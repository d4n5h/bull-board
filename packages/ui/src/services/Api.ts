--- conflicted
+++ resolved
@@ -82,13 +82,8 @@
   public addJob(
     queueName: string,
     jobName: string,
-<<<<<<< HEAD
-    jobData: any,
-    jobOptions: any
-=======
     jobData: Record<any, any>,
     jobOptions: Record<any, any>
->>>>>>> 95bc6619
   ): Promise<GetJobResponse> {
     return this.axios.post(`/queues/${encodeURIComponent(queueName)}/add`, {
       name: jobName,
