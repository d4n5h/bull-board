--- conflicted
+++ resolved
@@ -108,21 +108,12 @@
       confirmQueueActions
     );
 
-<<<<<<< HEAD
-  const addJob = (queueName: string, jobName:string, jobData: any, jobOptions: any) =>
-    withConfirmAndUpdate(
-      () => api.addJob(queueName, jobName, jobData, jobOptions),
-      t('QUEUE.ACTIONS.ADD_JOB_CONFIRM_MSG'),
-      false
-    );
-=======
   const addJob = (
     queueName: string,
     jobName: string,
     jobData: Record<any, any>,
     jobOptions: Record<any, any>
   ) => withConfirmAndUpdate(() => api.addJob(queueName, jobName, jobData, jobOptions), '', false);
->>>>>>> 95bc6619
 
   return {
     queues,
